--- conflicted
+++ resolved
@@ -39,10 +39,7 @@
     _web: web.BaseWeb
     _encoding: str
     _permit_delete_collection: bool
-<<<<<<< HEAD
-=======
     _hook: hook.BaseHook
->>>>>>> b8f40105
 
     def __init__(self, configuration: config.Configuration) -> None:
         self.configuration = configuration
