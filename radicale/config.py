--- conflicted
+++ resolved
@@ -191,7 +191,6 @@
             "value": "1",
             "help": "incorrect authentication delay",
             "type": positive_float}),
-<<<<<<< HEAD
         ("ldap_uri", {
             "value": "ldap://localhost",
             "help": "URI to the ldap server",
@@ -216,8 +215,6 @@
             "value": "False",
             "help": "load the ldap groups of the authenticated user",
             "type": bool}),
-        ])),
-=======
         ("strip_domain", {
             "value": "False",
             "help": "strip domain from username",
@@ -226,7 +223,6 @@
             "value": "False",
             "help": "convert username to lowercase, must be true for case-insensitive auth providers",
             "type": bool})])),
->>>>>>> bd66d585
     ("rights", OrderedDict([
         ("type", {
             "value": "owner_only",
