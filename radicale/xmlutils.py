# -*- coding: utf-8 -*-
#
# This file is part of Radicale Server - Calendar Server
# Copyright © 2008-2011 Guillaume Ayoub
# Copyright © 2008 Nicolas Kandel
# Copyright © 2008 Pascal Halter
#
# This library is free software: you can redistribute it and/or modify
# it under the terms of the GNU General Public License as published by
# the Free Software Foundation, either version 3 of the License, or
# (at your option) any later version.
#
# This library is distributed in the hope that it will be useful,
# but WITHOUT ANY WARRANTY; without even the implied warranty of
# MERCHANTABILITY or FITNESS FOR A PARTICULAR PURPOSE.  See the
# GNU General Public License for more details.
#
# You should have received a copy of the GNU General Public License
# along with Radicale.  If not, see <http://www.gnu.org/licenses/>.

"""
XML and iCal requests manager.

Note that all these functions need to receive unicode objects for full
iCal requests (PUT) and string objects with charset correctly defined
in them for XML requests (all but PUT).

"""

try:
    from collections import OrderedDict
except ImportError:
    # Python 2.6 has no OrderedDict, use a dict instead
    OrderedDict = dict # pylint: disable=C0103
import re
import xml.etree.ElementTree as ET

from radicale import client, config, ical


NAMESPACES = {
    "C": "urn:ietf:params:xml:ns:caldav",
    "D": "DAV:",
    "CS": "http://calendarserver.org/ns/",
    "ICAL": "http://apple.com/ns/ical/",
    "ME": "http://me.com/_namespace/"}


NAMESPACES_REV = {}


for short, url in NAMESPACES.items():
    NAMESPACES_REV[url] = short
    if hasattr(ET, "register_namespace"):
        # Register namespaces cleanly with Python 2.7+ and 3.2+ ...
        ET.register_namespace("" if short == "D" else short, url)
    else:
        # ... and badly with Python 2.6 and 3.1
        ET._namespace_map[url] = short # pylint: disable=W0212


CLARK_TAG_REGEX = re.compile(r"""
    {                        # {
    (?P<namespace>[^}]*)     # namespace URL
    }                        # }
    (?P<tag>.*)              # short tag name
    """, re.VERBOSE)


def _pretty_xml(element, level=0):
    """Indent an ElementTree ``element`` and its children."""
    i = "\n" + level * "  "
    if len(element):
        if not element.text or not element.text.strip():
            element.text = i + "  "
        if not element.tail or not element.tail.strip():
            element.tail = i
        for sub_element in element:
            _pretty_xml(sub_element, level + 1)
        # ``sub_element`` is always defined as len(element) > 0
        # pylint: disable=W0631
        if not sub_element.tail or not sub_element.tail.strip():
            sub_element.tail = i
        # pylint: enable=W0631
    else:
        if level and (not element.tail or not element.tail.strip()):
            element.tail = i
    if not level:
        return ET.tostring(element, config.get("encoding", "request"))


def _tag(short_name, local):
    """Get XML Clark notation {uri(``short_name``)}``local``."""
    return "{%s}%s" % (NAMESPACES[short_name], local)


def _tag_from_clark(name):
    """Get a human-readable variant of the XML Clark notation tag ``name``.

    For a given name using the XML Clark notation, return a human-readable
    variant of the tag name for known namespaces. Otherwise, return the name as
    is.

    """
    match = CLARK_TAG_REGEX.match(name)
    if match and match.group('namespace') in NAMESPACES_REV:
        args = {
            'ns': NAMESPACES_REV[match.group('namespace')],
            'tag': match.group('tag')}
        return '%(ns)s:%(tag)s' % args
    return name


def _response(code):
    """Return full W3C names from HTTP status codes."""
    return "HTTP/1.1 %i %s" % (code, client.responses[code])


def name_from_path(path, calendar):
    """Return Radicale item name from ``path``."""
    calendar_parts = calendar.local_path.strip("/").split("/")
    path_parts = path.strip("/").split("/")
    return path_parts[-1] if (len(path_parts) - len(calendar_parts)) else None


def props_from_request(root, actions=("set", "remove")):
    """Return a list of properties as a dictionary."""
    result = OrderedDict()
    if not hasattr(root, "tag"):
        root = ET.fromstring(root.encode("utf8"))

    for action in actions:
        action_element = root.find(_tag("D", action))
        if action_element is not None:
            break
    else:
        action_element = root

    prop_element = action_element.find(_tag("D", "prop"))
    if prop_element is not None:
        for prop in prop_element:
            result[_tag_from_clark(prop.tag)] = prop.text

    return result


def delete(path, calendar):
    """Read and answer DELETE requests.

    Read rfc4918-9.6 for info.

    """
    # Reading request
    calendar.remove(name_from_path(path, calendar))

    # Writing answer
    multistatus = ET.Element(_tag("D", "multistatus"))
    response = ET.Element(_tag("D", "response"))
    multistatus.append(response)

    href = ET.Element(_tag("D", "href"))
    href.text = path
    response.append(href)

    status = ET.Element(_tag("D", "status"))
    status.text = _response(200)
    response.append(status)

    return _pretty_xml(multistatus)


def propfind(path, xml_request, calendars, user=None):
    """Read and answer PROPFIND requests.

    Read rfc4918-9.1 for info.

    """
    # Reading request
    root = ET.fromstring(xml_request.encode("utf8"))

    prop_element = root.find(_tag("D", "prop"))
    props = [prop.tag for prop in prop_element]

    # Writing answer
    multistatus = ET.Element(_tag("D", "multistatus"))

    for calendar in calendars:
        response = _propfind_response(path, calendar, props, user)
        multistatus.append(response)

    return _pretty_xml(multistatus)


def _propfind_response(path, item, props, user):
    """Build and return a PROPFIND response."""
    is_calendar = isinstance(item, ical.Calendar)
    if is_calendar:
        with item.props as cal_props:
            calendar_props = cal_props

    response = ET.Element(_tag("D", "response"))

    href = ET.Element(_tag("D", "href"))
<<<<<<< HEAD
    href.text = item.url if is_calendar else "%s/%s" % (path, item.name)
=======
    href.text = item.local_path if is_calendar else "%s/%s" % (path, item.name)
>>>>>>> 21d435b5
    response.append(href)

    propstat404 = ET.Element(_tag("D", "propstat"))
    propstat200 = ET.Element(_tag("D", "propstat"))
    response.append(propstat200)

    prop200 = ET.Element(_tag("D", "prop"))
    propstat200.append(prop200)

    prop404 = ET.Element(_tag("D", "prop"))
    propstat404.append(prop404)

    for tag in props:
        element = ET.Element(tag)
        is404 = False
        if tag == _tag("D", "getetag"):
            element.text = item.etag
        elif tag == _tag("D", "principal-URL"):
            tag = ET.Element(_tag("D", "href"))
            if item.owner_url:
                tag.text = item.owner_url
            elif user:
                tag.text = '/%s/' % user
            else:
                tag.text = path
            element.append(tag)
        elif tag in (
            _tag("D", "principal-collection-set"),
            _tag("C", "calendar-user-address-set"),
            _tag("C", "calendar-home-set")):
            tag = ET.Element(_tag("D", "href"))
            tag.text = path
            element.append(tag)
        elif tag == _tag("C", "supported-calendar-component-set"):
            # This is not a Todo
            # pylint: disable=W0511
            for component in ("VTODO", "VEVENT", "VJOURNAL"):
                comp = ET.Element(_tag("C", "comp"))
                comp.set("name", component)
                element.append(comp)
            # pylint: enable=W0511
        elif tag == _tag("D", "current-user-principal") and user:
            tag = ET.Element(_tag("D", "href"))
            tag.text = '/%s/' % user
            element.append(tag)
        elif tag == _tag("D", "current-user-privilege-set"):
            privilege = ET.Element(_tag("D", "privilege"))
            privilege.append(ET.Element(_tag("D", "all")))
            element.append(privilege)
        elif tag == _tag("D", "supported-report-set"):
            for report_name in (
                "principal-property-search", "sync-collection"
                "expand-property", "principal-search-property-set"):
                supported = ET.Element(_tag("D", "supported-report"))
                report_tag = ET.Element(_tag("D", "report"))
                report_tag.text = report_name
                supported.append(report_tag)
                element.append(supported)
        elif is_calendar:
            if tag == _tag("D", "getcontenttype"):
                element.text = "text/calendar"
            elif tag == _tag("D", "resourcetype"):
                if item.is_principal:
                    tag = ET.Element(_tag("D", "principal"))
                    element.append(tag)
                tag = ET.Element(_tag("C", "calendar"))
                element.append(tag)
                tag = ET.Element(_tag("D", "collection"))
                element.append(tag)
            elif tag == _tag("D", "owner") and item.owner_url:
                element.text = item.owner_url
            elif tag == _tag("CS", "getctag"):
                element.text = item.etag
            elif tag == _tag("C", "calendar-timezone"):
                element.text = ical.serialize(item.headers, item.timezones)
            else:
                human_tag = _tag_from_clark(tag)
                if human_tag in calendar_props:
                    element.text = calendar_props[human_tag]
                else:
                    is404 = True
        # Not for calendars
        elif tag == _tag("D", "getcontenttype"):
            element.text = "text/calendar; component=%s" % item.tag.lower()
        elif tag == _tag("D", "resourcetype"):
            # resourcetype must be returned empty for non-collection elements
            pass
        else:
            is404 = True

        if is404:
            prop404.append(element)
        else:
            prop200.append(element)

    status200 = ET.Element(_tag("D", "status"))
    status200.text = _response(200)
    propstat200.append(status200)

    status404 = ET.Element(_tag("D", "status"))
    status404.text = _response(404)
    propstat404.append(status404)
    if len(prop404):
        response.append(propstat404)

    return response


def _add_propstat_to(element, tag, status_number):
    """Add a PROPSTAT response structure to an element.

    The PROPSTAT answer structure is defined in rfc4918-9.1. It is added to the
    given ``element``, for the following ``tag`` with the given
    ``status_number``.

    """
    propstat = ET.Element(_tag("D", "propstat"))
    element.append(propstat)

    prop = ET.Element(_tag("D", "prop"))
    propstat.append(prop)

    if '{' in tag:
        clark_tag = tag
    else:
        clark_tag = _tag(*tag.split(':', 1))
    prop_tag = ET.Element(clark_tag)
    prop.append(prop_tag)

    status = ET.Element(_tag("D", "status"))
    status.text = _response(status_number)
    propstat.append(status)


def proppatch(path, xml_request, calendar):
    """Read and answer PROPPATCH requests.

    Read rfc4918-9.2 for info.

    """
    # Reading request
    root = ET.fromstring(xml_request.encode("utf8"))
    props_to_set = props_from_request(root, actions=('set',))
    props_to_remove = props_from_request(root, actions=('remove',))

    # Writing answer
    multistatus = ET.Element(_tag("D", "multistatus"))

    response = ET.Element(_tag("D", "response"))
    multistatus.append(response)

    href = ET.Element(_tag("D", "href"))
    href.text = path
    response.append(href)

    with calendar.props as calendar_props:
        for short_name, value in props_to_set.items():
            if short_name == 'C:calendar-timezone':
                calendar.replace('', value)
                calendar.write()
            else:
                calendar_props[short_name] = value
            _add_propstat_to(response, short_name, 200)
        for short_name in props_to_remove:
            try:
                del calendar_props[short_name]
            except KeyError:
                _add_propstat_to(response, short_name, 412)
            else:
                _add_propstat_to(response, short_name, 200)

    return _pretty_xml(multistatus)


def put(path, ical_request, calendar):
    """Read PUT requests."""
    name = name_from_path(path, calendar)
    if name in (item.name for item in calendar.items):
        # PUT is modifying an existing item
        calendar.replace(name, ical_request)
    else:
        # PUT is adding a new item
        calendar.append(name, ical_request)


def report(path, xml_request, calendar):
    """Read and answer REPORT requests.

    Read rfc3253-3.6 for info.

    """
    # Reading request
    root = ET.fromstring(xml_request.encode("utf8"))

    prop_element = root.find(_tag("D", "prop"))
    props = [prop.tag for prop in prop_element]

    if calendar:
        if root.tag == _tag("C", "calendar-multiget"):
            # Read rfc4791-7.9 for info
            hreferences = set(
                href_element.text for href_element
                in root.findall(_tag("D", "href")))
        else:
            hreferences = (path,)
    else:
        hreferences = ()

    # Writing answer
    multistatus = ET.Element(_tag("D", "multistatus"))

    for hreference in hreferences:
        # Check if the reference is an item or a calendar
        name = name_from_path(hreference, calendar)
        if name:
            # Reference is an item
            path = "/".join(hreference.split("/")[:-1]) + "/"
            items = (item for item in calendar.items if item.name == name)
        else:
            # Reference is a calendar
            path = hreference
            items = calendar.components

        for item in items:
            response = ET.Element(_tag("D", "response"))
            multistatus.append(response)

            href = ET.Element(_tag("D", "href"))
            href.text = "%s/%s" % (path, item.name)
            response.append(href)

            propstat = ET.Element(_tag("D", "propstat"))
            response.append(propstat)

            prop = ET.Element(_tag("D", "prop"))
            propstat.append(prop)

            for tag in props:
                element = ET.Element(tag)
                if tag == _tag("D", "getetag"):
                    element.text = item.etag
                elif tag == _tag("C", "calendar-data"):
                    if isinstance(item, (ical.Event, ical.Todo, ical.Journal)):
                        element.text = ical.serialize(
                            calendar.headers, calendar.timezones + [item])
                prop.append(element)

            status = ET.Element(_tag("D", "status"))
            status.text = _response(200)
            propstat.append(status)

    return _pretty_xml(multistatus)<|MERGE_RESOLUTION|>--- conflicted
+++ resolved
@@ -201,11 +201,7 @@
     response = ET.Element(_tag("D", "response"))
 
     href = ET.Element(_tag("D", "href"))
-<<<<<<< HEAD
-    href.text = item.url if is_calendar else "%s/%s" % (path, item.name)
-=======
     href.text = item.local_path if is_calendar else "%s/%s" % (path, item.name)
->>>>>>> 21d435b5
     response.append(href)
 
     propstat404 = ET.Element(_tag("D", "propstat"))
