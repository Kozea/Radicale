# -*- coding: utf-8 -*-
#
# This file is part of Radicale Server - Calendar Server
# Copyright © 2008-2012 Guillaume Ayoub
# Copyright © 2008 Nicolas Kandel
# Copyright © 2008 Pascal Halter
#
# This library is free software: you can redistribute it and/or modify
# it under the terms of the GNU General Public License as published by
# the Free Software Foundation, either version 3 of the License, or
# (at your option) any later version.
#
# This library is distributed in the hope that it will be useful,
# but WITHOUT ANY WARRANTY; without even the implied warranty of
# MERCHANTABILITY or FITNESS FOR A PARTICULAR PURPOSE.  See the
# GNU General Public License for more details.
#
# You should have received a copy of the GNU General Public License
# along with Radicale.  If not, see <http://www.gnu.org/licenses/>.

"""
Radicale Server module.

This module offers a WSGI application class.

To use this module, you should take a look at the file ``radicale.py`` that
should have been included in this package.

"""

import os
import pprint
import base64
import posixpath
import socket
import ssl
import wsgiref.simple_server
# Manage Python2/3 different modules
# pylint: disable=F0401,E0611
try:
    from http import client
    from urllib.parse import quote, unquote, urlparse
except ImportError:
    import httplib as client
    from urllib import quote, unquote
    from urlparse import urlparse
# pylint: enable=F0401,E0611

from radicale import config, ical, log, storage, xmlutils, access


VERSION = "git"


class HTTPServer(wsgiref.simple_server.WSGIServer, object):
    """HTTP server."""
    def __init__(self, address, handler, bind_and_activate=True):
        """Create server."""
        ipv6 = ":" in address[0]

        if ipv6:
            self.address_family = socket.AF_INET6

        # Do not bind and activate, as we might change socket options
        super(HTTPServer, self).__init__(address, handler, False)

        if ipv6:
            # Only allow IPv6 connections to the IPv6 socket
            self.socket.setsockopt(socket.IPPROTO_IPV6, socket.IPV6_V6ONLY, 1)

        if bind_and_activate:
            self.server_bind()
            self.server_activate()


class HTTPSServer(HTTPServer):
    """HTTPS server."""
    def __init__(self, address, handler):
        """Create server by wrapping HTTP socket in an SSL socket."""
        super(HTTPSServer, self).__init__(address, handler, False)

        # Test if the SSL files can be read
        for name in ("certificate", "key"):
            filename = config.get("server", name)
            try:
                open(filename, "r").close()
            except IOError as exception:
                log.LOGGER.warn(
                    "Error while reading SSL %s %r: %s" % (
                        name, filename, exception))

        self.socket = ssl.wrap_socket(
            self.socket,
            server_side=True,
            certfile=config.get("server", "certificate"),
            keyfile=config.get("server", "key"),
            ssl_version=ssl.PROTOCOL_SSLv23)

        self.server_bind()
        self.server_activate()


class RequestHandler(wsgiref.simple_server.WSGIRequestHandler):
    """HTTP requests handler."""
    def log_message(self, *args, **kwargs):
        """Disable inner logging management."""

    def address_string(self):
        """Client address, formatted for logging."""
        if config.getboolean("server", "dns_lookup"):
            return \
                wsgiref.simple_server.WSGIRequestHandler.address_string(self)
        else:
            return self.client_address[0]


class Application(object):
    """WSGI application managing collections."""
    def __init__(self):
        """Initialize application."""
        super(Application, self).__init__()
        access.load()
        storage.load()
        self.encoding = config.get("encoding", "request")
        if config.getboolean("logging", "full_environment"):
            self.headers_log = lambda environ: environ

    # This method is overriden in __init__ if full_environment is set
    # pylint: disable=E0202
    @staticmethod
    def headers_log(environ):
        """Remove environment variables from the headers for logging."""
        request_environ = dict(environ)
        for shell_variable in os.environ:
            if shell_variable in request_environ:
                del request_environ[shell_variable]
        return request_environ
    # pylint: enable=E0202

    def decode(self, text, environ):
        """Try to magically decode ``text`` according to given ``environ``."""
        # List of charsets to try
        charsets = []

        # First append content charset given in the request
        content_type = environ.get("CONTENT_TYPE")
        if content_type and "charset=" in content_type:
            charsets.append(content_type.split("charset=")[1].strip())
        # Then append default Radicale charset
        charsets.append(self.encoding)
        # Then append various fallbacks
        charsets.append("utf-8")
        charsets.append("iso8859-1")

        # Try to decode
        for charset in charsets:
            try:
                return text.decode(charset)
            except UnicodeDecodeError:
                pass
        raise UnicodeDecodeError

    @staticmethod
    def sanitize_uri(uri):
        """Unquote and remove /../ to prevent access to other data."""
        uri = unquote(uri)
        trailing_slash = "/" if uri.endswith("/") else ""
        uri = posixpath.normpath(uri)
        trailing_slash = "" if uri == "/" else trailing_slash
        return uri + trailing_slash

    def __call__(self, environ, start_response):
        """Manage a request."""
        log.LOGGER.info("%s request at %s received" % (
            environ["REQUEST_METHOD"], environ["PATH_INFO"]))
        headers = pprint.pformat(self.headers_log(environ))
        log.LOGGER.debug("Request headers:\n%s" % headers)

        # Sanitize request URI
        environ["PATH_INFO"] = self.sanitize_uri(environ["PATH_INFO"])
        log.LOGGER.debug("Sanitized path: %s", environ["PATH_INFO"])

        # Get content
        content_length = int(environ.get("CONTENT_LENGTH") or 0)
        if content_length:
            content = self.decode(
                environ["wsgi.input"].read(content_length), environ)
            log.LOGGER.debug("Request content:\n%s" % content)
        else:
            content = None

        path = environ["PATH_INFO"]

        # Find collection(s)
        items = ical.Collection.from_path(
            path, environ.get("HTTP_DEPTH", "0"))

        # Get function corresponding to method
        function = getattr(self, environ["REQUEST_METHOD"].lower())

        # Check rights
        if not items or not access or function == self.options:
            # No collection, or no acl, or OPTIONS request: don't check rights
            status, headers, answer = function(environ, items, content, None)
        else:
            # Ask authentication backend to check rights
            authorization = environ.get("HTTP_AUTHORIZATION", None)

            if authorization:
                auth = authorization.lstrip("Basic").strip().encode("ascii")
                user, password = self.decode(
                    base64.b64decode(auth), environ).split(":")
            else:
                user = password = None

<<<<<<< HEAD

            if access.is_authenticated(user, password):

                collections = []
                for collection in items:
                    log.LOGGER.debug("Testing %s" % (collection.name))
                    if not isinstance(collection, ical.Collection):
                        log.LOGGER.info("not a collection: " + collection.name)
                        #  collections.append(collection)
                    elif access.may_read(user, collection) or access.may_write(user, collection):
                        log.LOGGER.info("Has access to " + collection.name)
                        collections.append(collection)

                if collections:
                    # Collections found
                    status, headers, answer = function(
                        environ, collections, content, user)
                else:
                    # Good user and no collections found, redirect user to home
                    location = "/%s/" % str(quote(user))
                    if path != location: 
                        log.LOGGER.info("redirecting to %s" % location)
                        status = client.FOUND
                        headers = {"Location": location}
                        answer = "Redirecting to %s" % location
                    else:
                        # Send answer anyway since else we're getting into a redirect loop
                        status, headers, answer = function(
                            environ, collections, content, user)
                            
=======
            last_collection_allowed = None
            allowed_items = []
            for item in items:
                if not isinstance(item, ical.Collection):
                    # item is not a colleciton, it's the child of the last
                    # collection we've met in the loop. Only add this item if
                    # this last collection was allowed.
                    if last_collection_allowed:
                        allowed_items.append(item)
                    continue

                # item is a collection
                collection = item
                if collection.owner in acl.PUBLIC_USERS:
                    log.LOGGER.info("Public collection")
                    allowed_items.append(collection)
                    last_collection_allowed = True
                else:
                    log.LOGGER.info(
                        "Checking rights for collection owned by %s" % (
                            collection.owner or "nobody"))
                    if self.acl.has_right(collection.owner, user, password):
                        log.LOGGER.info(
                            "%s allowed" % (user or "Anonymous user"))
                        allowed_items.append(collection)
                        last_collection_allowed = True
                    else:
                        log.LOGGER.info(
                            "%s refused" % (user or "Anonymous user"))
                        last_collection_allowed = False

            if allowed_items:
                # Collections and items found
                status, headers, answer = function(
                    environ, allowed_items, content, user)
            elif user and last_collection_allowed is None:
                # Good user and no collections found, redirect user to home
                location = "/%s/" % str(quote(user))
                log.LOGGER.info("redirecting to %s" % location)
                status = client.FOUND
                headers = {"Location": location}
                answer = "Redirecting to %s" % location
>>>>>>> 7d06d1b4
            else:
                
                # Unknown or unauthorized user
                log.LOGGER.info(
                    "%s refused" % (user or "Anonymous user"))
                status = client.UNAUTHORIZED
                headers = {
                    "WWW-Authenticate":
                    "Basic realm=\"Radicale Server - Password Required\""}
                answer = None
                    
                
                

        # Set content length
        if answer:
            log.LOGGER.debug(
                "Response content:\n%s" % self.decode(answer, environ))
            headers["Content-Length"] = str(len(answer))

        # Start response
        status = "%i %s" % (status, client.responses.get(status, "Unknown"))
        log.LOGGER.debug("Answer status: %s" % status)
        start_response(status, list(headers.items()))

        # Return response content
        return [answer] if answer else []
    
    
    
    def response_not_allowed(self):
        headers = {
            "WWW-Authenticate":
            "Basic realm=\"Radicale Server - Password Required\""}
        return client.FORBIDDEN, headers, None




    # All these functions must have the same parameters, some are useless
    # pylint: disable=W0612,W0613,R0201

    def delete(self, environ, collections, content, user):
        """Manage DELETE request."""
        collection = collections[0]

        if collection.path == environ["PATH_INFO"].strip("/"):
            # Path matching the collection, the collection must be deleted
            item = collection
        else:
            # Try to get an item matching the path
            item = collection.get_item(
                xmlutils.name_from_path(environ["PATH_INFO"], collection))

        if item:
            # Evolution bug workaround
            etag = environ.get("HTTP_IF_MATCH", item.etag).replace("\\", "")
            if etag == item.etag:
                # No ETag precondition or precondition verified, delete item
                if access.may_write(user, collection):
                    answer = xmlutils.delete(environ["PATH_INFO"], collection)
                    return client.OK, {}, answer
                else:
                    return self.response_not_allowed()
                    

        # No item or ETag precondition not verified, do not delete item
        return client.PRECONDITION_FAILED, {}, None





    def get(self, environ, collections, content, user):
        """Manage GET request.

        In Radicale, GET requests create collections when the URL is not
        available. This is useful for clients with no MKCOL or MKCALENDAR
        support.

        """
        # Display a "Radicale works!" message if the root URL is requested
        if environ["PATH_INFO"] == "/":
            headers = {"Content-type": "text/html"}
            answer = "<!DOCTYPE html>\n<title>Radicale</title>Radicale works!"
            return client.OK, headers, answer

        collection = collections[0]
        item_name = xmlutils.name_from_path(environ["PATH_INFO"], collection)

        if item_name:
            # Get collection item
            item = collection.get_item(item_name)
            if item:
                if access.may_read(user, collection):
                    items = collection.timezones
                    items.append(item)
                    answer_text = ical.serialize(
                        collection.tag, collection.headers, items)
                    etag = item.etag
                else:
                    return self.response_not_allowed()                    
            else:
                return client.GONE, {}, None
        else:
            # Create the collection if it does not exist
            if not collection.exists and access.may_write(user, collection):
                log.LOGGER.debug("creating collection " + collection.name)
                collection.write()

            if access.may_read(user, collection):
                # Get whole collection
                answer_text = collection.text
                etag = collection.etag
            else:
                return self.response_not_allowed()

        headers = {
            "Content-Type": collection.mimetype,
            "Last-Modified": collection.last_modified,
            "ETag": etag}
        answer = answer_text.encode(self.encoding)
        return client.OK, headers, answer




    def head(self, environ, collections, content, user):
        """Manage HEAD request."""
        status, headers, answer = self.get(environ, collections, content, user)
        return status, headers, None





    def mkcalendar(self, environ, collections, content, user):
        """Manage MKCALENDAR request."""
        collection = collections[0]
        props = xmlutils.props_from_request(content)
        timezone = props.get("C:calendar-timezone")
        if timezone:
            collection.replace("", timezone)
            del props["C:calendar-timezone"]
        with collection.props as collection_props:
            for key, value in props.items():
                collection_props[key] = value
        if access.may_write(user, collection):
            collection.write()
        else:
            return self.response_not_allowed()
        return client.CREATED, {}, None




    def mkcol(self, environ, collections, content, user):
        """Manage MKCOL request."""
        collection = collections[0]
        props = xmlutils.props_from_request(content)
        with collection.props as collection_props:
            for key, value in props.items():
                collection_props[key] = value
        if access.may_write(user, collection):
            collection.write()
        else:
            return self.response_not_allowed()
        return client.CREATED, {}, None




    def move(self, environ, collections, content, user):
        """Manage MOVE request."""
        from_collection = collections[0]
        from_name = xmlutils.name_from_path(
            environ["PATH_INFO"], from_collection)
        if from_name:
            item = from_collection.get_item(from_name)
            if item:
                # Move the item
                to_url_parts = urlparse(environ["HTTP_DESTINATION"])
                if to_url_parts.netloc == environ["HTTP_HOST"]:
                    to_url = to_url_parts.path
                    to_path, to_name = to_url.rstrip("/").rsplit("/", 1)
                    to_collection = ical.Collection.from_path(
                        to_path, depth="0")[0]
                    if access.may_write(user, to_collection) and access.may_write(user.from_collection):
                        to_collection.append(to_name, item.text)
                        from_collection.remove(from_name)
                        return client.CREATED, {}, None
                    else:
                        return self.response_not_allowed()
                else:
                    # Remote destination server, not supported
                    return client.BAD_GATEWAY, {}, None
            else:
                # No item found
                return client.GONE, {}, None
        else:
            # Moving collections, not supported
            return client.FORBIDDEN, {}, None





    def options(self, environ, collections, content, user):
        """Manage OPTIONS request."""
        headers = {
            "Allow": "DELETE, HEAD, GET, MKCALENDAR, MKCOL, MOVE, " \
                "OPTIONS, PROPFIND, PROPPATCH, PUT, REPORT",
            "DAV": "1, 2, 3, calendar-access, addressbook, extended-mkcol"}
        return client.OK, headers, None





    def propfind(self, environ, collections, content, user):
        """Manage PROPFIND request."""
        headers = {
            "DAV": "1, 2, 3, calendar-access, addressbook, extended-mkcol",
            "Content-Type": "text/xml"}
        answer = xmlutils.propfind(
            environ["PATH_INFO"], content, collections, user)
        return client.MULTI_STATUS, headers, answer





    def proppatch(self, environ, collections, content, user):
        """Manage PROPPATCH request."""
        collection = collections[0]
        answer = xmlutils.proppatch(environ["PATH_INFO"], content, collection)
        headers = {
            "DAV": "1, 2, 3, calendar-access, addressbook, extended-mkcol",
            "Content-Type": "text/xml"}
        return client.MULTI_STATUS, headers, answer





    def put(self, environ, collections, content, user):
        """Manage PUT request."""
        collection = collections[0]
        collection.set_mimetype(environ.get("CONTENT_TYPE"))
        headers = {}
        item_name = xmlutils.name_from_path(environ["PATH_INFO"], collection)
        item = collection.get_item(item_name)

        # Evolution bug workaround
        etag = environ.get("HTTP_IF_MATCH", "").replace("\\", "")
        if (not item and not etag) or (
                item and ((etag or item.etag) == item.etag)):
            # PUT allowed in 3 cases
            # Case 1: No item and no ETag precondition: Add new item
            # Case 2: Item and ETag precondition verified: Modify item
            # Case 3: Item and no Etag precondition: Force modifying item
            if access.may_write(user, collection):
                xmlutils.put(environ["PATH_INFO"], content, collection)
                status = client.CREATED
                # Try to return the etag in the header
                # If the added item does't have the same name as the one given by
                # the client, then there's no obvious way to generate an etag, we
                # can safely ignore it.
                new_item = collection.get_item(item_name)
                if new_item:
                    headers["ETag"] = new_item.etag
            else:
                return self.response_not_allowed()
        else:
            # PUT rejected in all other cases
            status = client.PRECONDITION_FAILED
        return status, headers, None






    def report(self, environ, collections, content, user):
        """Manage REPORT request."""
        collection = collections[0]
        headers = {"Content-Type": "text/xml"}
        if access.may_read(user, collection):
            answer = xmlutils.report(environ["PATH_INFO"], content, collection)
            return client.MULTI_STATUS, headers, answer
        else:
            return self.response_not_allowed()

    # pylint: enable=W0612,W0613,R0201<|MERGE_RESOLUTION|>--- conflicted
+++ resolved
@@ -213,24 +213,32 @@
             else:
                 user = password = None
 
-<<<<<<< HEAD
 
             if access.is_authenticated(user, password):
 
-                collections = []
-                for collection in items:
-                    log.LOGGER.debug("Testing %s" % (collection.name))
-                    if not isinstance(collection, ical.Collection):
-                        log.LOGGER.info("not a collection: " + collection.name)
+                last_collection_allowed = None
+                allowed_items = []
+                for item in items:
+                    log.LOGGER.debug("Testing %s" % (item.name))
+                    if not isinstance(item, ical.Collection):
+                        # item is not a colleciton, it's the child of the last
+                        # collection we've met in the loop. Only add this item if
+                        # this last collection was allowed.                        log.LOGGER.info("not a collection: " + collection.name)
                         #  collections.append(collection)
-                    elif access.may_read(user, collection) or access.may_write(user, collection):
-                        log.LOGGER.info("Has access to " + collection.name)
-                        collections.append(collection)
-
-                if collections:
+                        if last_collection_allowed:
+                            allowed_items.append(item)
+                    else:
+                        if access.may_read(user, item) or access.may_write(user, item):
+                            log.LOGGER.info(user + "has access to " + item.name)
+                            last_collection_allowed = True
+                            allowed_items.append(item)
+                        else:
+                            last_collection_allowed = False
+
+                if allowed_items:
                     # Collections found
                     status, headers, answer = function(
-                        environ, collections, content, user)
+                        environ, allowed_items, content, user)
                 else:
                     # Good user and no collections found, redirect user to home
                     location = "/%s/" % str(quote(user))
@@ -242,52 +250,8 @@
                     else:
                         # Send answer anyway since else we're getting into a redirect loop
                         status, headers, answer = function(
-                            environ, collections, content, user)
+                            environ, allowed_items, content, user)
                             
-=======
-            last_collection_allowed = None
-            allowed_items = []
-            for item in items:
-                if not isinstance(item, ical.Collection):
-                    # item is not a colleciton, it's the child of the last
-                    # collection we've met in the loop. Only add this item if
-                    # this last collection was allowed.
-                    if last_collection_allowed:
-                        allowed_items.append(item)
-                    continue
-
-                # item is a collection
-                collection = item
-                if collection.owner in acl.PUBLIC_USERS:
-                    log.LOGGER.info("Public collection")
-                    allowed_items.append(collection)
-                    last_collection_allowed = True
-                else:
-                    log.LOGGER.info(
-                        "Checking rights for collection owned by %s" % (
-                            collection.owner or "nobody"))
-                    if self.acl.has_right(collection.owner, user, password):
-                        log.LOGGER.info(
-                            "%s allowed" % (user or "Anonymous user"))
-                        allowed_items.append(collection)
-                        last_collection_allowed = True
-                    else:
-                        log.LOGGER.info(
-                            "%s refused" % (user or "Anonymous user"))
-                        last_collection_allowed = False
-
-            if allowed_items:
-                # Collections and items found
-                status, headers, answer = function(
-                    environ, allowed_items, content, user)
-            elif user and last_collection_allowed is None:
-                # Good user and no collections found, redirect user to home
-                location = "/%s/" % str(quote(user))
-                log.LOGGER.info("redirecting to %s" % location)
-                status = client.FOUND
-                headers = {"Location": location}
-                answer = "Redirecting to %s" % location
->>>>>>> 7d06d1b4
             else:
                 
                 # Unknown or unauthorized user
