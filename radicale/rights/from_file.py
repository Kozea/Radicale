# This file is part of Radicale - CalDAV and CardDAV server
# Copyright © 2012-2017 Guillaume Ayoub
# Copyright © 2017-2019 Unrud <unrud@outlook.com>
#
# This library is free software: you can redistribute it and/or modify
# it under the terms of the GNU General Public License as published by
# the Free Software Foundation, either version 3 of the License, or
# (at your option) any later version.
#
# This library is distributed in the hope that it will be useful,
# but WITHOUT ANY WARRANTY; without even the implied warranty of
# MERCHANTABILITY or FITNESS FOR A PARTICULAR PURPOSE.  See the
# GNU General Public License for more details.
#
# You should have received a copy of the GNU General Public License
# along with Radicale.  If not, see <http://www.gnu.org/licenses/>.

"""
Rights backend based on a regex-based file whose name is specified in the
config (section "rights", key "file").

The login is matched against the "user" key, and the collection path
is matched against the "collection" key. In the "collection" regex you can use
`{user}` and get groups from the "user" regex with `{0}`, `{1}`, etc.
In consequence of the parameter substitution you have to write `{{` and `}}`
if you want to use regular curly braces in the "user" and "collection" regexes.

For example, for the "user" key, ".+" means "authenticated user" and ".*"
means "anybody" (including anonymous users).

Section names are only used for naming the rule.

Leading or ending slashes are trimmed from collection's path.

"""

from configparser import ConfigParser
import re

from radicale import config, pathutils, rights
from radicale.log import logger


class Rights(rights.BaseRights):

    _filename: str
    _rights_config: ConfigParser
    _user_groups: set

    def __init__(self, configuration: config.Configuration) -> None:
        super().__init__(configuration)
        self._filename = configuration.get("rights", "file")
        self._rights_config = ConfigParser()
        try:
            with open(self._filename, "r") as f:
                self._rights_config.read_file(f)
                logger.debug("Rights were read")
        except Exception as e:
            raise RuntimeError("Failed to load rights file %r: %s" %
                               (self._filename, e)) from e

    def authorization(self, user: str, path: str) -> str:
        user = user or ""
        sane_path = pathutils.strip_path(path)
        # Prevent "regex injection"
        escaped_user = re.escape(user)
        logger.debug("authorization called %r %r",user,path)

        for section in self._rights_config.sections():
            group_match      = []
            try:
                collection_pattern = self._rights_config.get(section, "collection")
                user_pattern   = self._rights_config.get(section, "user", fallback = "")
                allowed_groups = self._rights_config.get(section, "groups", fallback = "").split(",")
                try:
                    group_match = self._user_groups.intersection(allowed_groups)
                    logger.debug("Groups %r, %r",",".join(group_match),";".join(groups))
                except:
                    pass

                # Use empty format() for harmonized handling of curly braces
                user_match = re.fullmatch(user_pattern.format(), user)
                u_collection_match = user_match and re.fullmatch(
                    collection_pattern.format(
                        *(re.escape(s) for s in user_match.groups()),
                        user=escaped_user), sane_path)
                g_collection_match = re.fullmatch( collection_pattern.format(user=escaped_user), sane_path)
            except Exception as e:
                raise RuntimeError("Error in section %r of rights file %r: "
                                   "%s" % (section, self._filename, e)) from e
<<<<<<< HEAD
            if user_match and u_collection_match:
                logger.debug("User rule %r:%r matches %r:%r from section %r",
                             user, sane_path, user_pattern,
                             collection_pattern, section)
                return self._rights_config.get(section, "permissions")
            if len(group_match) > 0 and g_collection_match:
                logger.debug("Group rule %r:%r matches %r from section %r",
                             group_match, sane_path,
                             collection_pattern, section)
                return self._rights_config.get(section, "permissions")
=======
            if user_match and collection_match:
                permission = rights_config.get(section, "permissions")
                logger.debug("Rule %r:%r matches %r:%r from section %r permission %r",
                             user, sane_path, user_pattern,
                             collection_pattern, section, permission)
                return permission
>>>>>>> bd66d585
            logger.debug("Rule %r:%r doesn't match %r:%r from section %r",
                         user, sane_path, user_pattern, collection_pattern,
                         section)
        logger.info("Rights: %r:%r doesn't match any section", user, sane_path)
        return ""<|MERGE_RESOLUTION|>--- conflicted
+++ resolved
@@ -88,7 +88,6 @@
             except Exception as e:
                 raise RuntimeError("Error in section %r of rights file %r: "
                                    "%s" % (section, self._filename, e)) from e
-<<<<<<< HEAD
             if user_match and u_collection_match:
                 logger.debug("User rule %r:%r matches %r:%r from section %r",
                              user, sane_path, user_pattern,
@@ -99,14 +98,12 @@
                              group_match, sane_path,
                              collection_pattern, section)
                 return self._rights_config.get(section, "permissions")
-=======
-            if user_match and collection_match:
-                permission = rights_config.get(section, "permissions")
-                logger.debug("Rule %r:%r matches %r:%r from section %r permission %r",
-                             user, sane_path, user_pattern,
-                             collection_pattern, section, permission)
-                return permission
->>>>>>> bd66d585
+#if user_match and collection_match:
+#    permission = rights_config.get(section, "permissions")
+#    logger.debug("Rule %r:%r matches %r:%r from section %r permission %r",
+#                 user, sane_path, user_pattern,
+#                 collection_pattern, section, permission)
+#    return permission
             logger.debug("Rule %r:%r doesn't match %r:%r from section %r",
                          user, sane_path, user_pattern, collection_pattern,
                          section)
