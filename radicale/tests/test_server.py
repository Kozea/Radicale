# This file is part of Radicale - CalDAV and CardDAV server
# Copyright © 2018-2019 Unrud <unrud@outlook.com>
#
# This library is free software: you can redistribute it and/or modify
# it under the terms of the GNU General Public License as published by
# the Free Software Foundation, either version 3 of the License, or
# (at your option) any later version.
#
# This library is distributed in the hope that it will be useful,
# but WITHOUT ANY WARRANTY; without even the implied warranty of
# MERCHANTABILITY or FITNESS FOR A PARTICULAR PURPOSE.  See the
# GNU General Public License for more details.
#
# You should have received a copy of the GNU General Public License
# along with Radicale.  If not, see <http://www.gnu.org/licenses/>.

"""
Test the internal server.

"""

import errno
import os
import socket
import ssl
import subprocess
import sys
import threading
import time
from configparser import RawConfigParser
from http.client import HTTPMessage
from typing import IO, Callable, Dict, Optional, Tuple, cast
from urllib import request
from urllib.error import HTTPError, URLError

import pytest

from radicale import config, server
from radicale.tests import BaseTest
from radicale.tests.helpers import configuration_to_dict, get_file_path


class DisabledRedirectHandler(request.HTTPRedirectHandler):
    def redirect_request(
            self, req: request.Request, fp: IO[bytes], code: int, msg: str,
            headers: HTTPMessage, newurl: str) -> None:
        return None


class TestBaseServerRequests(BaseTest):
    """Test the internal server."""

    shutdown_socket: socket.socket
    thread: threading.Thread
    opener: request.OpenerDirector

    def setup(self) -> None:
        super().setup()
        self.shutdown_socket, shutdown_socket_out = socket.socketpair()
        with socket.socket(socket.AF_INET, socket.SOCK_STREAM) as sock:
            # Find available port
            sock.bind(("127.0.0.1", 0))
            self.sockfamily = socket.AF_INET
            self.sockname = sock.getsockname()
<<<<<<< HEAD
        self.configure({"server": {"hosts": "[%s]:%d" % self.sockname},
=======
        self.configure({"server": {"hosts": "%s:%d" % self.sockname},
>>>>>>> b7272be4
                        # Enable debugging for new processes
                        "logging": {"level": "debug"}})
        self.thread = threading.Thread(target=server.serve, args=(
            self.configuration, shutdown_socket_out))
        ssl_context = ssl.create_default_context()
        ssl_context.check_hostname = False
        ssl_context.verify_mode = ssl.CERT_NONE
        self.opener = request.build_opener(
            request.HTTPSHandler(context=ssl_context),
            DisabledRedirectHandler)

    def teardown(self) -> None:
        self.shutdown_socket.close()
        try:
            self.thread.join()
        except RuntimeError:  # Thread never started
            pass
        super().teardown()

    def request(self, method: str, path: str, data: Optional[str] = None,
                check: Optional[int] = None, **kwargs
                ) -> Tuple[int, Dict[str, str], str]:
        """Send a request."""
        login = kwargs.pop("login", None)
        if login is not None and not isinstance(login, str):
            raise TypeError("login argument must be %r, not %r" %
                            (str, type(login)))
        if login:
            raise NotImplementedError
        is_alive_fn: Optional[Callable[[], bool]] = kwargs.pop(
            "is_alive_fn", None)
        headers: Dict[str, str] = kwargs
        for k, v in headers.items():
            if not isinstance(v, str):
                raise TypeError("type of %r is %r, expected %r" %
                                (k, type(v), str))
        if is_alive_fn is None:
            is_alive_fn = self.thread.is_alive
        encoding: str = self.configuration.get("encoding", "request")
        scheme = "https" if self.configuration.get("server", "ssl") else "http"
        data_bytes = None
        if data:
            data_bytes = data.encode(encoding)
<<<<<<< HEAD
        req = request.Request(
            "%s://[%s]:%d%s" % (scheme, *self.sockname, path),
=======
        if self.sockfamily == socket.AF_INET6:
            req_host = ("[%s]" % self.sockname[0])
        else:
            req_host = self.sockname[0]
        req = request.Request(
            "%s://%s:%d%s" % (scheme, req_host, self.sockname[1], path),
>>>>>>> b7272be4
            data=data_bytes, headers=headers, method=method)
        while True:
            assert is_alive_fn()
            try:
                with self.opener.open(req) as f:
                    return f.getcode(), dict(f.info()), f.read().decode()
            except HTTPError as e:
                assert check is None or e.code == check, "%d != %d" % (e.code,
                                                                       check)
                return e.code, dict(e.headers), e.read().decode()
            except URLError as e:
                if not isinstance(e.reason, ConnectionRefusedError):
                    raise
            time.sleep(0.1)

    def test_root(self) -> None:
        self.thread.start()
        self.get("/", check=302)

    def test_ssl(self) -> None:
        self.configure({"server": {"ssl": "True",
                                   "certificate": get_file_path("cert.pem"),
                                   "key": get_file_path("key.pem")}})
        self.thread.start()
        self.get("/", check=302)

    def test_bind_fail(self) -> None:
        for address_family, address in [(socket.AF_INET, "::1"),
                                        (socket.AF_INET6, "127.0.0.1")]:
            with socket.socket(address_family, socket.SOCK_STREAM) as sock:
                if address_family == socket.AF_INET6:
                    # Only allow IPv6 connections to the IPv6 socket
                    sock.setsockopt(server.COMPAT_IPPROTO_IPV6,
                                    socket.IPV6_V6ONLY, 1)
                with pytest.raises(OSError) as exc_info:
                    sock.bind((address, 0))
            # See ``radicale.server.serve``
            assert (isinstance(exc_info.value, socket.gaierror) and
                    exc_info.value.errno in (
                        socket.EAI_NONAME, server.COMPAT_EAI_ADDRFAMILY,
                        server.COMPAT_EAI_NODATA) or
                    str(exc_info.value) == "address family mismatched" or
                    exc_info.value.errno in (
                        errno.EADDRNOTAVAIL, errno.EAFNOSUPPORT,
                        errno.EPROTONOSUPPORT))

    def test_ipv6(self) -> None:
        try:
            with socket.socket(socket.AF_INET6, socket.SOCK_STREAM) as sock:
                # Only allow IPv6 connections to the IPv6 socket
                sock.setsockopt(
                    server.COMPAT_IPPROTO_IPV6, socket.IPV6_V6ONLY, 1)
                # Find available port
                sock.bind(("::1", 0))
                self.sockfamily = socket.AF_INET6
                self.sockname = sock.getsockname()[:2]
        except OSError as e:
            if e.errno in (errno.EADDRNOTAVAIL, errno.EAFNOSUPPORT,
                           errno.EPROTONOSUPPORT):
                pytest.skip("IPv6 not supported")
            raise
        self.configure({"server": {"hosts": "[%s]:%d" % self.sockname}})
        self.thread.start()
        self.get("/", check=302)

    def test_command_line_interface(self, with_bool_options=False) -> None:
        self.configure({"headers": {"Test-Server": "test"}})
        config_args = []
        for section in self.configuration.sections():
            if section.startswith("_"):
                continue
            for option in self.configuration.options(section):
                if option.startswith("_"):
                    continue
                long_name = "--%s-%s" % (section, option.replace("_", "-"))
                if with_bool_options and config.DEFAULT_CONFIG_SCHEMA.get(
                        section, {}).get(option, {}).get("type") == bool:
                    if not cast(bool, self.configuration.get(section, option)):
                        long_name = "--no%s" % long_name[1:]
                    config_args.append(long_name)
                else:
                    config_args.append(long_name)
                    raw_value = self.configuration.get_raw(section, option)
                    assert isinstance(raw_value, str)
                    config_args.append(raw_value)
        config_args.append("--headers-Test-Header=test")
        p = subprocess.Popen(
            [sys.executable, "-m", "radicale"] + config_args,
            env={**os.environ, "PYTHONPATH": os.pathsep.join(sys.path)})
        try:
            status, headers, _ = self.request(
                "GET", "/", check=302, is_alive_fn=lambda: p.poll() is None)
            for key in self.configuration.options("headers"):
                assert headers.get(key) == self.configuration.get(
                    "headers", key)
        finally:
            p.terminate()
            p.wait()
        if sys.platform != "win32":
            assert p.returncode == 0

    def test_command_line_interface_with_bool_options(self) -> None:
        self.test_command_line_interface(with_bool_options=True)

    def test_wsgi_server(self) -> None:
        config_path = os.path.join(self.colpath, "config")
        parser = RawConfigParser()
        parser.read_dict(configuration_to_dict(self.configuration))
        with open(config_path, "w") as f:
            parser.write(f)
        env = os.environ.copy()
        env["PYTHONPATH"] = os.pathsep.join(sys.path)
        env["RADICALE_CONFIG"] = config_path
        raw_server_hosts = self.configuration.get_raw("server", "hosts")
        assert isinstance(raw_server_hosts, str)
        p = subprocess.Popen([
            sys.executable, "-m", "waitress", "--listen", raw_server_hosts,
            "radicale:application"], env=env)
        try:
            self.get("/", is_alive_fn=lambda: p.poll() is None, check=302)
        finally:
            p.terminate()
            p.wait()<|MERGE_RESOLUTION|>--- conflicted
+++ resolved
@@ -62,11 +62,7 @@
             sock.bind(("127.0.0.1", 0))
             self.sockfamily = socket.AF_INET
             self.sockname = sock.getsockname()
-<<<<<<< HEAD
-        self.configure({"server": {"hosts": "[%s]:%d" % self.sockname},
-=======
         self.configure({"server": {"hosts": "%s:%d" % self.sockname},
->>>>>>> b7272be4
                         # Enable debugging for new processes
                         "logging": {"level": "debug"}})
         self.thread = threading.Thread(target=server.serve, args=(
@@ -110,17 +106,12 @@
         data_bytes = None
         if data:
             data_bytes = data.encode(encoding)
-<<<<<<< HEAD
-        req = request.Request(
-            "%s://[%s]:%d%s" % (scheme, *self.sockname, path),
-=======
         if self.sockfamily == socket.AF_INET6:
             req_host = ("[%s]" % self.sockname[0])
         else:
             req_host = self.sockname[0]
         req = request.Request(
             "%s://%s:%d%s" % (scheme, req_host, self.sockname[1], path),
->>>>>>> b7272be4
             data=data_bytes, headers=headers, method=method)
         while True:
             assert is_alive_fn()
